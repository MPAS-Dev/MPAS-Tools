--- conflicted
+++ resolved
@@ -31,18 +31,6 @@
 version = re.search(r'{}\s*=\s*[(]([^)]*)[)]'.format('__version_info__'),
                     init_file).group(1).replace(', ', '.')
 
-os.chdir(here)
-
-<<<<<<< HEAD
-for path in ['ocean', 'visualization']:
-=======
-for path in ['landice', 'mesh_tools']:
->>>>>>> 4fa9ec01
-    destPath = './{}'.format(path)
-    if os.path.exists(destPath):
-        shutil.rmtree(destPath)
-    shutil.copytree('../{}'.format(path), destPath)
-
 setup(name='mpas_tools',
       version=version,
       description='A set of tools for creating and manipulating meshes for the'
@@ -68,12 +56,6 @@
       ],
       packages=find_packages(include=['mpas_tools', 'mpas_tools.*']),
       package_data={'mpas_tools.viz': ['SciVisColorColormaps/*.xml']},
-<<<<<<< HEAD
-      scripts=['ocean/coastline_alteration/add_land_locked_cells_to_mask.py',
-               'ocean/coastline_alteration/widen_transect_edge_masks.py',
-               'ocean/coastline_alteration/add_critical_land_blockages_to_mask.py',
-               'ocean/moc_southern_boundary_extractor/moc_southern_boundary_extractor.py',
-               'visualization/paraview_vtk_field_extractor/paraview_vtk_field_extractor.py'],
       install_requires=install_requires,
       entry_points={
           'console_scripts': [
@@ -109,46 +91,10 @@
               'define_landice_cull_mask = mpas_tools.landice.cull:define_cull_mask',
               'interpolate_to_mpasli_grid = mpas_tools.landice.interpolate:interpolate_to_mpasli_grid',
               'mark_domain_boundaries_dirichlet = mpas_tools.landice.boundary:mark_domain_boundaries_dirichlet',
-=======
-      scripts=['mesh_tools/mesh_conversion_tools/mark_horns_for_culling.py',
-               'mesh_tools/planar_grid_transformations/set_lat_lon_fields_in_planar_grid.py',
-               'mesh_tools/create_SCRIP_files/create_SCRIP_file_from_MPAS_mesh.py',
-               'mesh_tools/create_SCRIP_files/create_SCRIP_file_from_planar_rectangular_grid.py',
-               'landice/mesh_tools_li/create_landice_grid_from_generic_MPAS_grid.py',
-               'landice/mesh_tools_li/define_cullMask.py',
-               'landice/mesh_tools_li/interpolate_to_mpasli_grid.py',
-               'landice/mesh_tools_li/mark_domain_boundaries_dirichlet.py'],
-      install_requires=install_requires,
-      entry_points={'console_scripts':
-                    ['planar_hex = mpas_tools.planar_hex:main',
-                     'translate_planar_grid = mpas_tools.translate:main',
-                     'merge_grids = mpas_tools.merge_grids:main',
-                     'split_grids = mpas_tools.split_grids:main',
-                     'inject_bathymetry = mpas_tools.ocean.inject_bathymetry:main',
-                     'inject_preserve_floodplain = mpas_tools.ocean.inject_preserve_floodplain:main',
-                     'ocean_add_depth = mpas_tools.ocean.depth:main_add_depth',
-                     'ocean_add_zmid = mpas_tools.ocean.depth:main_add_zmid',
-                     'ocean_write_time_varying_zmid = mpas_tools.ocean.depth:main_write_time_varying_zmid',
-                     'plot_ocean_transects = mpas_tools.ocean.viz.transects:main',
-                     'mpas_to_triangle = mpas_tools.mesh.creation.mpas_to_triangle:main',
-                     'triangle_to_netcdf = mpas_tools.mesh.creation.triangle_to_netcdf:main',
-                     'jigsaw_to_netcdf = mpas_tools.mesh.creation.jigsaw_to_netcdf:main',
-                     'sort_mesh = mpas_tools.mesh.creation.sort_mesh:main',
-                     'scrip_from_mpas = mpas_tools.scrip.from_mpas:main',
-                     'compute_mpas_region_masks = mpas_tools.mesh.mask:entry_point_compute_mpas_region_masks',
-                     'compute_mpas_transect_masks = mpas_tools.mesh.mask:entry_point_compute_mpas_transect_masks',
-                     'compute_mpas_flood_fill_mask = mpas_tools.mesh.mask:entry_point_compute_mpas_flood_fill_mask',
-                     'compute_lon_lat_region_masks = mpas_tools.mesh.mask:entry_point_compute_lon_lat_region_masks',
-                     'compute_projection_region_masks = mpas_tools.mesh.mask:entry_point_compute_projection_grid_region_masks',
-                     'prepare_seaice_partitions = mpas_tools.seaice.partition:prepare_partitions',
-                     'create_seaice_partitions = mpas_tools.seaice.partition:create_partitions',
-                     'simple_seaice_partitions = mpas_tools.seaice.partition:simple_partitions',
-                     'vector_reconstruct = mpas_tools.vector.reconstruct:main',
-                     'add_critical_land_blockages_to_mask = mpas_tools.ocean.coastline_alteration:main_add_critical_land_blockages',
-                     'add_land_locked_cells_to_mask = mpas_tools.ocean.coastline_alteration:main_add_land_locked_cells_to_mask',
-                     'widen_transect_edge_masks = mpas_tools.ocean.coastline_alteration:main_widen_transect_edge_masks',
-                     'moc_southern_boundary_extractor = mpas_tools.ocean.moc:moc_southern_boundary_extractor',
-                     'paraview_vtk_field_extractor = mpas_tools.viz.paraview_extractor:main',
->>>>>>> 4fa9ec01
+              'add_critical_land_blockages_to_mask = mpas_tools.ocean.coastline_alteration:main_add_critical_land_blockages',
+              'add_land_locked_cells_to_mask = mpas_tools.ocean.coastline_alteration:main_add_land_locked_cells_to_mask',
+              'widen_transect_edge_masks = mpas_tools.ocean.coastline_alteration:main_widen_transect_edge_masks',
+              'moc_southern_boundary_extractor = mpas_tools.ocean.moc:moc_southern_boundary_extractor',
+              'paraview_vtk_field_extractor = mpas_tools.viz.paraview_extractor:main',
           ]
       })