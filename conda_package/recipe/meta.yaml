{% set name = "mpas_tools" %}
{% set version = "0.36.0" %}

package:
  name: {{ name|lower }}
  version: {{ version }}

source:
  path: ../..

build:
  number: 0

requirements:
  build:
    - {{ compiler('cxx') }}
    - {{ compiler('fortran') }}
    - cmake
    - pkgconfig
  host:
    - python
    - hdf5
    - hdf5 * nompi_*
    - libnetcdf
    - libnetcdf * nompi_*
    - netcdf-fortran
    - netcdf-fortran * nompi_*
    - setuptools
    - netcdf4
    - openmp  # [osx]

  run:
    - python
    - cartopy
    - cmocean
    - dask
    - geometric_features >=1.0.1,<2.0.0
    - hdf5
    - inpoly
    - jigsaw >=0.9.12
    - jigsawpy >=0.2.1
    - libnetcdf
    - netcdf-fortran
    - matplotlib-base >=3.9.0
    - netcdf4
    - numpy >=2.0,<3.0
    - progressbar2
    - pyamg
    - pyevtk
    - pyproj
    - python-igraph
    - scikit-image !=0.20.0
    - scipy
    - shapely >=2.0,<3.0
    - xarray

test:
  requires:
    - pytest
    - requests
    - pip
  source_files:
    - mesh_tools/mesh_conversion_tools/test/Arctic_Ocean.geojson
    - mesh_tools/mesh_conversion_tools/test/mesh.QU.1920km.151026.nc
    - mesh_tools/mesh_conversion_tools/test/land_mask_final.nc
    - conda_package/mpas_tools/tests/*
  imports:
    - mpas_tools
    - mpas_tools.mesh.conversion
    - mpas_tools.mesh.creation
    - mpas_tools.viz
    - mpas_tools.conversion
  commands:
    - test -f "${PREFIX}/bin/ocean_smooth_topo_skip_land_ice"
    - test -f "${PREFIX}/bin/ocean_smooth_topo_before_init"
    - test -f "${PREFIX}/bin/ocean_smooth_topo_before_init_skip_land_ice"
    - planar_hex --nx=10 --ny=20 --dc=1000. --outFileName='periodic_mesh_10x20_1km.nc'
    - translate_planar_grid -f 'periodic_mesh_10x20_1km.nc' -x 1000. -y 2000.
    - translate_planar_grid -f 'periodic_mesh_10x20_1km.nc' -c
    - planar_hex --nx=20 --ny=40 --dc=1000. --outFileName='periodic_mesh_20x40_1km.nc'
    - translate_planar_grid -f 'periodic_mesh_10x20_1km.nc' -d 'periodic_mesh_20x40_1km.nc'
    - MpasMeshConverter.x mesh_tools/mesh_conversion_tools/test/mesh.QU.1920km.151026.nc mesh.nc
    - sort_mesh --mesh-file mesh.nc --sort-file sorted_mesh.nc
    - MpasCellCuller.x mesh.nc culled_mesh.nc -m mesh_tools/mesh_conversion_tools/test/land_mask_final.nc
    - MpasMaskCreator.x mesh.nc arctic_mask.nc -f mesh_tools/mesh_conversion_tools/test/Arctic_Ocean.geojson
    - planar_hex --nx=30 --ny=20 --dc=1000. --npx --npy --outFileName='nonperiodic_mesh_30x20_1km.nc'
    - MpasCellCuller.x nonperiodic_mesh_30x20_1km.nc culled_nonperiodic_mesh_30x20_1km.nc
    - python -m pytest conda_package/mpas_tools/tests
    - mark_horns_for_culling --help
    - set_lat_lon_fields_in_planar_grid --help
    - create_scrip_file_from_mpas_mesh --help
    - create_scrip_file_from_planar_rectangular_grid --help
    - prepare_seaice_partitions --help
    - create_seaice_partitions --help
    - fix_regrid_output.exe
<<<<<<< HEAD
    - create_landice_grid_from_generic_mpas_grid --help
    - define_landice_cull_mask --help
    - interpolate_to_mpasli_grid --help
    - mark_domain_boundaries_dirichlet --help
    - add_land_locked_cells_to_mask.py --help
    - widen_transect_edge_masks.py --help
    - add_critical_land_blockages_to_mask.py --help
    - moc_southern_boundary_extractor.py --help
=======
    - create_landice_grid_from_generic_MPAS_grid.py --help
    - define_cullMask.py --help
    - interpolate_to_mpasli_grid.py --help
    - mark_domain_boundaries_dirichlet.py --help
    - add_critical_land_blockages_to_mask --help
    - add_land_locked_cells_to_mask --help
    - widen_transect_edge_masks --help
    - moc_southern_boundary_extractor --help
>>>>>>> 4fa9ec01
    - ocean_add_depth --help
    - ocean_add_zmid --help
    - ocean_write_time_varying_zmid --help
    - paraview_vtk_field_extractor -f mesh_tools/mesh_conversion_tools/test/mesh.QU.1920km.151026.nc -v latCell,lonCell --ignore_time -o vtk_test
    - split_grids --help
    - merge_grids --help
    - inject_bathymetry mesh_tools/mesh_conversion_tools/test/mesh.QU.1920km.151026.nc
    - inject_preserve_floodplain --help
    - mpas_to_triangle --help
    - triangle_to_netcdf --help
    - jigsaw_to_netcdf --help
    - scrip_from_mpas --help
    - compute_mpas_region_masks --help
    - compute_mpas_transect_masks --help
    - compute_mpas_flood_fill_mask --help
    - compute_lon_lat_region_masks --help
    - compute_projection_region_masks --help
    - pip check

about:
  home: https://github.com/MPAS-Dev/MPAS-Tools/
  license: BSD-3-Clause
  license_family: BSD
  license_file: LICENSE
  summary: Mesh tools for Model for Prediction Across Scales (MPAS)
  description: |
    A set of tools for creating and manipulating meshes for the climate
    components based on the Model for Prediction Across Scales (MPAS) framework
  doc_url: https://github.com/MPAS-Dev/MPAS-Tools/README.md
  dev_url: https://github.com/MPAS-Dev/MPAS-Tools/

extra:
  recipe-maintainers:
    - xylar
    - jhkennedy<|MERGE_RESOLUTION|>--- conflicted
+++ resolved
@@ -93,25 +93,14 @@
     - prepare_seaice_partitions --help
     - create_seaice_partitions --help
     - fix_regrid_output.exe
-<<<<<<< HEAD
     - create_landice_grid_from_generic_mpas_grid --help
     - define_landice_cull_mask --help
     - interpolate_to_mpasli_grid --help
     - mark_domain_boundaries_dirichlet --help
-    - add_land_locked_cells_to_mask.py --help
-    - widen_transect_edge_masks.py --help
-    - add_critical_land_blockages_to_mask.py --help
-    - moc_southern_boundary_extractor.py --help
-=======
-    - create_landice_grid_from_generic_MPAS_grid.py --help
-    - define_cullMask.py --help
-    - interpolate_to_mpasli_grid.py --help
-    - mark_domain_boundaries_dirichlet.py --help
     - add_critical_land_blockages_to_mask --help
     - add_land_locked_cells_to_mask --help
     - widen_transect_edge_masks --help
     - moc_southern_boundary_extractor --help
->>>>>>> 4fa9ec01
     - ocean_add_depth --help
     - ocean_add_zmid --help
     - ocean_write_time_varying_zmid --help
